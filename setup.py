"""Installation/Packaging Definition for Python Project"""

import os
import sys

import setuptools

# Package version number (Updated via bump2version tool)
<<<<<<< HEAD
__version__ = "0.0.62"
=======
__version__ = "0.0.65"
>>>>>>> 6587f2fe

def check_py_version():
    """Check the python version"""
    if sys.version_info < (3, 7):
        print('Your Python version ({}.{}) is not supported'.format(sys.version_info.major, sys.version_info.minor))
        print('You must have Python version 3.7 or higher to run this program')
        if sys.version_info.major < 3:
            print('You may have used "python" where you needed to use "python3"?')
        sys.exit(1)

def get_requirements():
    """Load packages from requirements.txt"""

    check_py_version()

    with open(os.path.join(os.path.dirname(__file__), "requirements.txt")) as handle:
        packages = handle.readlines()
    packages = [package.strip() for package in packages]

    return packages

def get_pipfile_requirements():
    """Load packages from Pipfile"""
    from toml import loads

    # Loading Pipfile
    try:
        with open ('Pipfile', 'r') as open_file:
            pipfile = open_file.read()
        pipfile_toml = loads(pipfile)
    except FileNotFoundError:
        return []

    # Getting the "packages section"
    try:
        required_packages = pipfile_toml['packages'].items()
    except KeyError:
        return []

    # Parsing Pipfile
    packages = []
    for package_name, ver in required_packages:
        version = ver
        if not isinstance(ver, str):  # Check for a dict
            version_parts = []
            if 'version' in ver:
                version_parts.append(ver['version'] if ver['version'] != '*' else "")
            if 'platform_system' in ver:
                version_parts.append(f"platform_system {ver['platform_system']}")
            version = '; '.join(version_parts)
        packages.append(package_name if version == "*" else f"{package_name}{version}")
    return packages

def read(fname):
    """Utility function to read the README file. Used for the long_description"""
    return open(os.path.join(os.path.dirname(__file__), fname)).read()


setuptools.setup(
    name="yojenkins",
    version=__version__,
    author="Ismet Handzic",
    author_email="ismet.handzic@gmail.com",
    maintainer="Ismet Handzic",
    description="A CLI tool to manage and have fun with Jenkins server",
    keywords="jenkins monitor manage job build fun",
    url="https://github.com/ismet55555/yojenkins",
    packages=setuptools.find_packages(),
    install_requires=get_requirements(),
    include_package_data=True,
    long_description=read('README.md'),
    long_description_content_type='text/markdown',
    python_requires='>=3.7',
    setup_requires=['wheel'],
    py_modules=["yojenkins"],
    entry_points={
        "console_scripts": [
                "yojenkins = yojenkins.__main__:main"
            ]
        },
    classifiers=[
        'Development Status :: 3 - Alpha',
        'License :: OSI Approved :: Apache Software License',
        'Natural Language :: English',
        'Intended Audience :: System Administrators',
        'Intended Audience :: Developers',
        'Topic :: Utilities',
        'Topic :: Software Development :: Testing',
        'Topic :: System :: Monitoring',
        'Topic :: Software Development :: Libraries :: Python Modules',
        "Environment :: Console",
        "Environment :: Console :: Curses",
        'Operating System :: OS Independent',
        'Programming Language :: Python :: 3',
        'Programming Language :: Python :: 3.7',
        'Programming Language :: Python :: 3.8',
        'Programming Language :: Python :: 3.9',
        'Programming Language :: Python :: 3.10',
        'Programming Language :: Python :: 3 :: Only'
    ]
)<|MERGE_RESOLUTION|>--- conflicted
+++ resolved
@@ -6,11 +6,7 @@
 import setuptools
 
 # Package version number (Updated via bump2version tool)
-<<<<<<< HEAD
-__version__ = "0.0.62"
-=======
 __version__ = "0.0.65"
->>>>>>> 6587f2fe
 
 def check_py_version():
     """Check the python version"""
