--- conflicted
+++ resolved
@@ -2,10 +2,6 @@
 
 __title__ = 'yojenkins'
 __summary__ = "A CLI tool to interface with Jenkins server"
-<<<<<<< HEAD
-__version__ = "0.0.62"
-=======
 __version__ = "0.0.65"
->>>>>>> 6587f2fe
 __author__ = "Ismet Handzic"
 __copyright__ = "Copyright 2022 %s" % __author__