--- conflicted
+++ resolved
@@ -3,11 +3,7 @@
 Below is a complete outline of the `yojenkins` CLI command structure.
 
 !!! note
-<<<<<<< HEAD
-    As of Version: **0.0.62**
-=======
     As of Version: **0.0.65**
->>>>>>> 6587f2fe
 
 
 ```text
